--- conflicted
+++ resolved
@@ -6,13 +6,8 @@
 import argparse
 
 from Coach import Coach
-<<<<<<< HEAD
-from minivilles.MinivillesGame import MinivillesGame as Game
-from minivilles.NNet import NNetWrapper as NNet
-=======
 from botanik.BotanikGame import BotanikGame as Game
-from botanik.NNet import NNetWrapper as nn
->>>>>>> 244b1fe5
+from botanik.NNet import NNetWrapper as NNet
 from utils import *
 import subprocess
 log = logging.getLogger(__name__)
