--- conflicted
+++ resolved
@@ -358,13 +358,8 @@
 	import argparse
 	import os.path
 	import time
-<<<<<<< HEAD
-	from minivilles.MinivillesGame import MinivillesGame as Game
-	from minivilles.NNet import NNetWrapper as NNet
-=======
 	from botanik.BotanikGame import BotanikGame as Game
-	from botanik.NNet import NNetWrapper as nn
->>>>>>> 244b1fe5
+	from botanik.NNet import NNetWrapper as NNet
 
 	parser = argparse.ArgumentParser(description='NNet loader')
 	parser.add_argument('--input'      , '-i', action='store', default=None , help='Input NN to load')
